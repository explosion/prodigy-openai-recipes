--- conflicted
+++ resolved
@@ -92,7 +92,6 @@
         result = f'{result}\n\nText:\n"""\n{example["text"]}\n"""\n\nAnswer:'
         for label in labels:
             result = f"{result}\n{label.title()}: {list_examples_of_type(example, label)}"
-        print(example['spans'])
     result = f'{result}\n\nText:\n"""\n{sentence}\n"""\n\nAnswer:\n'
     return result
 
@@ -134,16 +133,12 @@
     return offsets
 
 
-<<<<<<< HEAD
 def before_db(examples):
     for ex in examples:
         del ex["html"]
         print(ex)
     return examples
 
-
-=======
->>>>>>> f2e374e5
 @prodigy.recipe(
     "ner.openai.correct",
     dataset=("Dataset to save answers to", "positional", None, str),
@@ -155,11 +150,7 @@
     steer=("Use flagged examples from dataset to steer output", "flag", "steer", bool)
 )
 def ner_openai_correct(
-<<<<<<< HEAD
-    dataset, filepath, lang, labels, verbose=False, steer=False, model="text-davinci-003"
-=======
-    dataset, filepath, lang, labels, verbose=False, model="text-davinci-003"
->>>>>>> f2e374e5
+    dataset, filepath, lang, labels, verbose=False, model="text-davinci-003", steer=False,
 ):
     # Load your own streams from anywhere you want
     labels = labels.split(",")
@@ -175,10 +166,7 @@
         "dataset": dataset,
         "view_id": "blocks",
         "stream": stream,
-<<<<<<< HEAD
         "before_db": before_db,
-=======
->>>>>>> f2e374e5
         "config": {
             "labels": labels, 
             "batch_size": 1,
