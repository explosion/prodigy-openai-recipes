--- conflicted
+++ resolved
@@ -257,18 +257,9 @@
             if line and ":" in line:
                 label, phrases = line.split(":", 1)
                 label = _normalize_label(label)
-<<<<<<< HEAD
-                if label in self.labels:
-                    if phrases.strip():
-                        parsed_phrases = [
-                            phrase.strip() for phrase in phrases.strip().split(",")
-                        ]
-                        output.append((label, parsed_phrases))
-=======
                 if phrases.strip():
                     phrases = [phrase.strip() for phrase in phrases.strip().split(",")]
                     output.append((label, phrases))
->>>>>>> 143d58ef
         return output
 
     @classmethod
