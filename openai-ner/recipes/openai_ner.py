from typing import Callable, Dict, Iterable, List, Tuple, TypeVar, cast, Optional
import copy
import os
import time
import tqdm
import sys
import httpx
import jinja2
import rich
from rich.panel import Panel
from pathlib import Path
from dataclasses import dataclass
from collections import defaultdict
from dotenv import load_dotenv

import srsly
import spacy
from spacy.language import Language
import prodigy
import prodigy.components.db
import prodigy.components.preprocess
import prodigy.util
from prodigy.util import msg

_ItemT = TypeVar("_ItemT  ")

DEFAULT_PROMPT_PATH = Path(__file__).parent.parent / "templates" / "ner_prompt.jinja2"
CSS_FILE_PATH = Path(__file__).parent / "style.css"

<<<<<<< HEAD
# Set up openai access by taking environment variables from .env.
load_dotenv()
=======
HTML_TEMPLATE = """
<div class="cleaned">
  <details>
    <summary>
      <b>Show the prompt for OpenAI</b>
    </summary>
    <p>{{openai.prompt}}</p>
  </details>
  <details>
    <summary>
      <b>Show the response from OpenAI</b>
    </summary>
    <p>{{openai.response}}</p>
  </details>
</div>
"""

# Set up openai
load_dotenv()  # take environment variables from .env.
>>>>>>> 68474d62


@dataclass
class PromptExample:
    """An example to be passed into an OpenAI NER prompt."""

    text: str
    entities: Dict[str, List[str]]

    @staticmethod
    def is_flagged(example: Dict) -> bool:
        """Check whether a Prodigy example is flagged for use
        in the prompt."""

        return (
            example.get("flagged") is True
            and example.get("answer") == "accept"
            and "text" in example
        )

    @classmethod
    def from_prodigy(cls, example: Dict) -> "PromptExample":
        """Create a prompt example from Prodigy's format."""
        if "text" not in example:
            raise ValueError("Cannot make PromptExample without text")
        entities_by_label = defaultdict(list)
        full_text = example["text"]
        for span in example.get("spans", []):
            mention = full_text[int(span["start"]) : int(span["end"])]
            entities_by_label[span["label"]].append(mention)

        return cls(text=full_text, entities=entities_by_label)


class OpenAISuggester:
    prompt_template: jinja2.Template
    model: str
    labels: List[str]
    max_examples: int
    segment: bool
    verbose: bool
    openai_api_org: str
    openai_api_key: str
    openai_temperature: int
    openai_max_tokens: int
    openai_timeout_s: int
    openai_n: int
    examples: List[PromptExample]

    def __init__(
        self,
        prompt_template: jinja2.Template,
        *,
        labels: List[str],
        max_examples: int,
        segment: bool,
        openai_api_org: str,
        openai_api_key: str,
        openai_model: str,
        openai_temperature: int = 0,
        openai_max_tokens: int = 500,
        openai_timeout_s: int = 1,
        openai_n: int = 1,
        verbose: bool = False,
    ):
        self.prompt_template = prompt_template
        self.model = openai_model
        self.labels = labels
        self.max_examples = max_examples
        self.verbose = verbose
        self.segment = segment
        self.examples = []
        self.openai_api_org = openai_api_org
        self.openai_api_key = openai_api_key
        self.openai_temperature = openai_temperature
        self.openai_max_tokens = openai_max_tokens
        self.openai_timeout_s = openai_timeout_s
        self.openai_n = openai_n

    def __call__(
        self, stream: Iterable[Dict], *, nlp: Language, batch_size: int
    ) -> Iterable[Dict]:
        if self.segment:
            stream = prodigy.components.preprocess.split_sentences(nlp, stream)

        stream = self.stream_suggestions(stream, batch_size=batch_size)
        stream = self.format_suggestions(stream, nlp=nlp)
        return stream

    def update(self, examples: Iterable[Dict]) -> float:
        for eg in examples:
            if PromptExample.is_flagged(eg):
                self.add_example(PromptExample.from_prodigy(eg))
        return 0.0

    def add_example(self, example: PromptExample) -> None:
        """Add an example for use in the prompts. Examples are pruned to the most recent max_examples."""
        if self.max_examples:
            self.examples.append(example)
        if len(self.examples) >= self.max_examples:
            self.examples = self.examples[-self.max_examples :]

    def stream_suggestions(
        self, stream: Iterable[Dict], batch_size: int
    ) -> Iterable[Dict]:
        """Get zero-shot or few-shot suggested NER annotations from OpenAI.

        Given a stream of input examples, we define a prompt, get a response from OpenAI,
        and yield each example with their predictions to the output stream.
        """
        for batch in _batch_sequence(stream, batch_size):
            prompts = [
                self._get_ner_prompt(
                    eg["text"], labels=self.labels, examples=self.examples
                )
                for eg in batch
            ]
            responses = self._get_ner_response(prompts)
            for eg, prompt, response in zip(batch, prompts, responses):
                if self.verbose:
                    rich.print(Panel(prompt, title="Prompt to OpenAI"))
                eg["openai"] = {"prompt": prompt, "response": response}
                if self.verbose:
                    rich.print(Panel(response, title="Response from OpenAI"))
                yield eg

    def format_suggestions(
        self, stream: Iterable[Dict], *, nlp: Language
    ) -> Iterable[Dict]:
        """Parse the examples in the stream and set up span annotations
        to display in the Prodigy UI.
        """
        stream = prodigy.components.preprocess.add_tokens(nlp, stream, skip=True)  # type: ignore
        for example in stream:
            example = copy.deepcopy(example)
            # This tokenizes the text with spaCy, so that annotations on the Prodigy UI
            # can automatically snap to token boundaries, making the process much more efficient.
            doc = nlp.make_doc(example["text"])
            response = self._parse_response(example["openai"]["response"])
            spans = []
            for label, phrases in response:
                offsets = _find_substrings(doc.text, phrases)
                for start, end in offsets:
                    span = doc.char_span(start, end, alignment_mode="contract")
                    if span is not None:
                        spans.append(
                            {
                                "label": label,
                                "start": start,
                                "end": end,
                                "token_start": span.start,
                                "token_end": span.end - 1,
                            }
                        )
            example = prodigy.util.set_hashes({**example, "spans": spans})
            yield example

    def _get_ner_prompt(
        self, text: str, labels: List[str], examples: List[PromptExample]
    ) -> str:
        """Generate a prompt for named entity annotation.

        The prompt can use examples to further clarify the task. Note that using too
        many examples will make the prompt too large, slowing things down.
        """
        return self.prompt_template.render(text=text, labels=labels, examples=examples)

    def _get_ner_response(self, prompts: List[str]) -> List[str]:
        headers = {
            "Authorization": f"Bearer {self.openai_api_key}",
            "OpenAI-Organization": self.openai_api_org,
            "Content-Type": "application/json",
        }
        r = _retry429(
            lambda: httpx.post(
                "https://api.openai.com/v1/completions",
                headers=headers,
                json={
                    "model": self.model,
                    "prompt": prompts,
                    "temperature": self.openai_temperature,
                    "max_tokens": self.openai_max_tokens,
                },
            ),
            n=self.openai_n,
            timeout_s=self.openai_timeout_s,
        )
        r.raise_for_status()
        responses = r.json()
        return [responses["choices"][i]["text"] for i in range(len(prompts))]

    def _parse_response(self, text: str) -> List[Tuple[str, List[str]]]:
        """Interpret OpenAI's NER response. It's supposed to be
        a list of lines, with each line having the form:
        Label: phrase1, phrase2, ...

        However, there's no guarantee that the model will give
        us well-formed output. It could say anything, it's an LM.
        So we need to be robust.
        """
        output = []
        for line in text.strip().split("\n"):
            if line and ":" in line:
                label, phrases = line.split(":", 1)
                if phrases.strip():
                    phrases = [phrase.strip() for phrase in phrases.strip().split(",")]
                    output.append((label, phrases))
        return output


@prodigy.recipe(
    "ner.openai.correct",
    dataset=("Dataset to save answers to", "positional", None, str),
    filepath=("Path to jsonl data to annotate", "positional", None, Path),
    labels=("Labels (comma delimited)", "positional", None, lambda s: s.split(",")),
    model=("GPT-3 model to use for initial predictions", "option", "m", str),
    examples_path=("Path to examples to help define the task", "option", "e", Path),
    lang=("Language to use for tokenizer", "option", "l", str),
    max_examples=("Max examples to include in prompt", "option", "n", int),
    prompt_path=("Path to jinja2 prompt template", "option", "p", Path),
    batch_size=("Batch size to send to OpenAI API", "option", "b", int),
    segment=("Split articles into sentences", "flag", "U", bool),
    verbose=("Print extra information to terminal", "flag", "v", bool),
)
def ner_openai_correct(
    dataset: str,
    filepath: Path,
    labels: List[str],
    lang: str = "en",
    model: str = "text-davinci-003",
    batch_size: int = 10,
    segment: bool = False,
    examples_path: Optional[Path] = None,
    prompt_path: Path = DEFAULT_PROMPT_PATH,
    max_examples: int = 2,
    verbose: bool = False,
):
    examples = _read_prompt_examples(examples_path)
    nlp = spacy.blank(lang)
    if segment:
        nlp.add_pipe("sentencizer")
    api_key, api_org = _get_api_credentials(model)
    openai = OpenAISuggester(
        openai_model=model,
        labels=labels,
        max_examples=max_examples,
        prompt_template=_load_template(prompt_path),
        segment=segment,
        verbose=verbose,
        openai_api_org=api_org,
        openai_api_key=api_key,
    )
    for eg in examples:
        openai.add_example(eg)
    if max_examples >= 1:
        db = prodigy.components.db.connect()
        db_examples = db.get_dataset(dataset)
        if db_examples:
            for eg in db_examples:
                if PromptExample.is_flagged(eg):
                    openai.add_example(PromptExample.from_prodigy(eg))
    stream = cast(Iterable[Dict], srsly.read_jsonl(filepath))
    return {
        "dataset": dataset,
        "view_id": "blocks",
        "stream": openai(stream, batch_size=batch_size, nlp=nlp),
        "update": openai.update,
        "config": {
            "labels": labels,
            "batch_size": batch_size,
            "exclude_by": "input",
            "blocks": [
                {"view_id": "ner_manual"},
                {"view_id": "html", "html_template": HTML_TEMPLATE},
            ],
            "show_flag": True,
            "global_css": CSS_FILE_PATH.read_text(),
        },
    }


@prodigy.recipe(
    "ner.openai.fetch",
    input_path=("Path to jsonl data to annotate", "positional", None, Path),
    output_path=("Path to save the output", "positional", None, Path),
    labels=("Labels (comma delimited)", "positional", None, lambda s: s.split(",")),
    lang=("Language to use for tokenizer.", "option", "l", str),
    model=("GPT-3 model to use for completion", "option", "m", str),
    examples_path=("Examples file to help define the task", "option", "e", Path),
    max_examples=("Max examples to include in prompt", "option", "n", int),
    prompt_path=("Path to jinja2 prompt template", "option", "p", Path),
    batch_size=("Batch size to send to OpenAI API", "option", "b", int),
    segment=("Split sentences", "flag", "S", bool),
    verbose=("Print extra information to terminal", "option", "flag", bool),
)
def ner_openai_fetch(
    input_path: Path,
    output_path: Path,
    labels: List[str],
    lang: str = "en",
    model: str = "text-davinci-003",
    batch_size: int = 10,
    segment: bool = False,
    examples_path: Optional[Path] = None,
    prompt_path: Path = DEFAULT_PROMPT_PATH,
    max_examples: int = 2,
    verbose: bool = False,
):
    """Get bulk NER suggestions from an OpenAI API, using zero-shot or few-shot learning.
    The results can then be corrected using the `ner.manual` recipe.

    This approach lets you get the openai queries out of the way upfront, which can help
    if you want to use multiple annotators of if you want to make sure you don't have to
    wait on the OpenAI queries. The downside is that you can't flag examples to be integrated
    into the prompt during the annotation, unlike the ner.openai.correct recipe.
    """
    api_key, api_org = _get_api_credentials(model)
    examples = _read_prompt_examples(examples_path)
    nlp = spacy.blank(lang)
    if segment:
        nlp.add_pipe("sentencizer")
    openai = OpenAISuggester(
        openai_model=model,
        labels=labels,
        max_examples=max_examples,
        prompt_template=_load_template(prompt_path),
        verbose=verbose,
        segment=segment,
        openai_api_key=api_key,
        openai_api_org=api_org,
    )
    for eg in examples:
        openai.add_example(eg)
    stream = list(srsly.read_jsonl(input_path))
    stream = openai(tqdm.tqdm(stream), batch_size=batch_size, nlp=nlp)
    srsly.write_jsonl(output_path, stream)


def _get_api_credentials(model: str = None) -> Tuple[str, str]:
    # Fetch and check the key
    api_key = os.getenv("OPENAI_KEY")
    if api_key is None:
        m = (
            "Could not find the API key to access the openai API. Ensure you have an API key "
            "set up via https://beta.openai.com/account/api-keys, then make it available as "
            "an environment variable 'OPENAI_KEY', for instance in a .env file."
        )
        msg.fail(m)
        sys.exit(-1)
    # Fetch and check the org
    org = os.getenv("OPENAI_ORG")
    if org is None:
        m = (
            "Could not find the organisation to access the openai API. Ensure you have an API key "
            "set up via https://beta.openai.com/account/api-keys, obtain its organization ID 'org-XXX' "
            "via https://beta.openai.com/account/org-settings, then make it available as "
            "an environment variable 'OPENAI_ORG', for instance in a .env file."
        )
        msg.fail(m)
        sys.exit(-1)

    # Check the access and get a list of available models to verify the model argument (if not None)
    # Even if the model is None, this call is used as a healthcheck to verify access.
    headers = {
        "Authorization": f"Bearer {api_key}",
        "OpenAI-Organization": org,
    }
    r = _retry429(
        lambda: httpx.get(
            "https://api.openai.com/v1/models",
            headers=headers,
        ),
        n=1,
        timeout_s=1,
    )
    if r.status_code == 422:
        m = (
            "Could not access api.openai.com -- 422 permission denied."
            "Visit https://beta.openai.com/account/api-keys to check your API keys."
        )
        msg.fail(m)
        sys.exit(-1)
    elif r.status_code != 200:
        m = "Error accessing api.openai.com" f"{r.status_code}: {r.text}"
        msg.fail(m)
        sys.exit(-1)

    if model is not None:
        response = r.json()["data"]
        models = [response[i]["id"] for i in range(len(response))]
        if model not in models:
            e = f"The specified model '{model}' is not available. Choices are: {sorted(set(models))}"
            msg.fail(e, exits=1)

    return api_key, org


def _read_prompt_examples(path: Optional[Path]) -> List[PromptExample]:
    if path is None:
        return []
    elif path.suffix in (".yml", ".yaml"):
        return _read_yaml_examples(path)
    elif path.suffix == ".json":
        data = srsly.read_json(path)
        assert isinstance(data, list)
        return [PromptExample(**eg) for eg in data]
    else:
        msg.fail(
            "The --examples-path (-e) parameter expects a .yml, .yaml or .json file."
        )
        sys.exit(-1)


def _load_template(path: Path) -> jinja2.Template:
    # I know jinja has a lot of complex file loading stuff,
    # but we're not using the inheritance etc that makes
    # that stuff worthwhile.
    if not path.suffix == ".jinja2":
        msg.fail(
            "The --prompt-path (-p) parameter expects a .jinja2 file.",
            exits=1,
        )
    with path.open("r", encoding="utf8") as file_:
        text = file_.read()
    return jinja2.Template(text)


def _retry429(
    call_api: Callable[[], httpx.Response], n: int, timeout_s: int
) -> httpx.Response:
    """Retry a call to the OpenAI API if we get a 429: Too many requests
    error.
    """
    assert n >= 0
    assert timeout_s >= 1
    r = call_api()
    i = -1
    while i < n and r.status_code == 429:
        time.sleep(timeout_s)
        i += 1
    return r


def _read_yaml_examples(path: Path) -> List[PromptExample]:
    data = srsly.read_yaml(path)
    if not isinstance(data, list):
        msg.fail("Cannot interpret prompt examples from yaml", exits=True)
    assert isinstance(data, list)
    output = []
    for item in data:
        output.append(PromptExample(text=item["text"], entities=item["entities"]))
    return output


def _batch_sequence(items: Iterable[_ItemT], batch_size: int) -> Iterable[List[_ItemT]]:
    batch = []
    for eg in items:
        batch.append(eg)
        if len(batch) >= batch_size:
            yield batch
            batch = []
    if batch:
        yield batch


def _find_substrings(
    text: str,
    substrings: List[str],
    *,
    case_sensitive: bool = False,
    single_match: bool = False,
) -> List[Tuple[int, int]]:
    """Given a list of substrings, find their character start and end positions in a text. The substrings are assumed to be sorted by the order of their occurrence in the text.

    text: The text to search over.
    substrings: The strings to find.
    case_sensitive: Whether to search without case sensitivity.
    single_match: If False, allow one substring to match multiple times in the text. If True, returns the first hit.
    """
    # remove empty and duplicate strings, and lowercase everything if need be
    substrings = [s for s in substrings if s and len(s) > 0]
    if not case_sensitive:
        text = text.lower()
        substrings = [s.lower() for s in substrings]
    substrings = list(set(substrings))
    offsets = []
    for substring in substrings:
        search_from = 0
        # Search until one hit is found. Continue only if single_match is False.
        while True:
            start = text.find(substring, search_from)
            if start == -1:
                break
            end = start + len(substring)
            offsets.append((start, end))
            if single_match:
                break
            search_from = end
    return offsets<|MERGE_RESOLUTION|>--- conflicted
+++ resolved
@@ -27,10 +27,9 @@
 DEFAULT_PROMPT_PATH = Path(__file__).parent.parent / "templates" / "ner_prompt.jinja2"
 CSS_FILE_PATH = Path(__file__).parent / "style.css"
 
-<<<<<<< HEAD
 # Set up openai access by taking environment variables from .env.
 load_dotenv()
-=======
+
 HTML_TEMPLATE = """
 <div class="cleaned">
   <details>
@@ -50,7 +49,6 @@
 
 # Set up openai
 load_dotenv()  # take environment variables from .env.
->>>>>>> 68474d62
 
 
 @dataclass
